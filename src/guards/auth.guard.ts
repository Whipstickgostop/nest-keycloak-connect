import {
  CanActivate,
  ExecutionContext,
  Inject,
  Injectable,
  UnauthorizedException,
} from '@nestjs/common';
import * as KeycloakConnect from 'keycloak-connect';
import { KEYCLOAK_INSTANCE, KEYCLOAK_CONNECT_OPTIONS } from '../constants';
import { KeycloakConnectOptions } from '../interface/keycloak-connect-options.interface';
import { Reflector } from '@nestjs/core';
import { META_UNPROTECTED } from '../decorators/unprotected.decorator';

/**
 * An authentication guard. Will return a 401 unauthorized when it is unable to
 * verify the JWT token or Bearer header is missing.
 */
@Injectable()
export class AuthGuard implements CanActivate {
  constructor(
    @Inject(KEYCLOAK_INSTANCE)
    private keycloak: KeycloakConnect.Keycloak,
    @Inject(KEYCLOAK_CONNECT_OPTIONS)
    private keycloakOpts: KeycloakConnectOptions,
<<<<<<< HEAD
    private readonly reflector: Reflector
  ) {}
=======
  ) {
  }
>>>>>>> 2e22d19b

  async canActivate(context: ExecutionContext): Promise<boolean> {
    const isUnprotected = this.reflector.get<boolean>(
      META_UNPROTECTED,
      context.getHandler(),
    );

    // If unprotected is set skip Keycloak authentication
    if (isUnprotected) {
      return true;
    }

    const request = context.switchToHttp().getRequest();
    const jwt =
      this.extractJwtFromCookie(request.cookies) ??
      this.extractJwt(request.headers);

    try {
      const result = await this.keycloak.grantManager.validateAccessToken(jwt);

      if (typeof result === 'string') {
        // Attach user info object
        request.user = await this.keycloak.grantManager.userInfo(jwt);
        // Attach raw access token JWT extracted from bearer/cookie
        request.accessTokenJWT = jwt;
        return true;
      }
    } catch (ex) {
      console.error(`validateAccessToken Error: `, ex);
    }

    throw new UnauthorizedException();
  }

  extractJwt(headers: { [key: string]: string }) {
    if (!headers.authorization) {
      throw new UnauthorizedException();
    }

    const auth = headers.authorization.split(' ');

    // We only allow bearer
    if (auth[0].toLowerCase() !== 'bearer') {
      throw new UnauthorizedException();
    }

    return auth[1];
  }

  extractJwtFromCookie(cookies: { [key: string]: string }) {
    return cookies && cookies[this.keycloakOpts.cookieKey] || cookies && cookies.KEYCLOAK_JWT;
  }
}
<|MERGE_RESOLUTION|>--- conflicted
+++ resolved
@@ -1,84 +1,79 @@
-import {
-  CanActivate,
-  ExecutionContext,
-  Inject,
-  Injectable,
-  UnauthorizedException,
-} from '@nestjs/common';
-import * as KeycloakConnect from 'keycloak-connect';
-import { KEYCLOAK_INSTANCE, KEYCLOAK_CONNECT_OPTIONS } from '../constants';
-import { KeycloakConnectOptions } from '../interface/keycloak-connect-options.interface';
-import { Reflector } from '@nestjs/core';
-import { META_UNPROTECTED } from '../decorators/unprotected.decorator';
-
-/**
- * An authentication guard. Will return a 401 unauthorized when it is unable to
- * verify the JWT token or Bearer header is missing.
- */
-@Injectable()
-export class AuthGuard implements CanActivate {
-  constructor(
-    @Inject(KEYCLOAK_INSTANCE)
-    private keycloak: KeycloakConnect.Keycloak,
-    @Inject(KEYCLOAK_CONNECT_OPTIONS)
-    private keycloakOpts: KeycloakConnectOptions,
-<<<<<<< HEAD
-    private readonly reflector: Reflector
-  ) {}
-=======
-  ) {
-  }
->>>>>>> 2e22d19b
-
-  async canActivate(context: ExecutionContext): Promise<boolean> {
-    const isUnprotected = this.reflector.get<boolean>(
-      META_UNPROTECTED,
-      context.getHandler(),
-    );
-
-    // If unprotected is set skip Keycloak authentication
-    if (isUnprotected) {
-      return true;
-    }
-
-    const request = context.switchToHttp().getRequest();
-    const jwt =
-      this.extractJwtFromCookie(request.cookies) ??
-      this.extractJwt(request.headers);
-
-    try {
-      const result = await this.keycloak.grantManager.validateAccessToken(jwt);
-
-      if (typeof result === 'string') {
-        // Attach user info object
-        request.user = await this.keycloak.grantManager.userInfo(jwt);
-        // Attach raw access token JWT extracted from bearer/cookie
-        request.accessTokenJWT = jwt;
-        return true;
-      }
-    } catch (ex) {
-      console.error(`validateAccessToken Error: `, ex);
-    }
-
-    throw new UnauthorizedException();
-  }
-
-  extractJwt(headers: { [key: string]: string }) {
-    if (!headers.authorization) {
-      throw new UnauthorizedException();
-    }
-
-    const auth = headers.authorization.split(' ');
-
-    // We only allow bearer
-    if (auth[0].toLowerCase() !== 'bearer') {
-      throw new UnauthorizedException();
-    }
-
-    return auth[1];
-  }
-
-  extractJwtFromCookie(cookies: { [key: string]: string }) {
-    return cookies && cookies[this.keycloakOpts.cookieKey] || cookies && cookies.KEYCLOAK_JWT;
-  }
-}
+import {
+  CanActivate,
+  ExecutionContext,
+  Inject,
+  Injectable,
+  UnauthorizedException,
+} from '@nestjs/common';
+import * as KeycloakConnect from 'keycloak-connect';
+import { KEYCLOAK_INSTANCE, KEYCLOAK_CONNECT_OPTIONS } from '../constants';
+import { KeycloakConnectOptions } from '../interface/keycloak-connect-options.interface';
+import { Reflector } from '@nestjs/core';
+import { META_UNPROTECTED } from '../decorators/unprotected.decorator';
+
+/**
+ * An authentication guard. Will return a 401 unauthorized when it is unable to
+ * verify the JWT token or Bearer header is missing.
+ */
+@Injectable()
+export class AuthGuard implements CanActivate {
+  constructor(
+    @Inject(KEYCLOAK_INSTANCE)
+    private keycloak: KeycloakConnect.Keycloak,
+    @Inject(KEYCLOAK_CONNECT_OPTIONS)
+    private keycloakOpts: KeycloakConnectOptions,
+    private readonly reflector: Reflector
+  ) {}
+
+  async canActivate(context: ExecutionContext): Promise<boolean> {
+    const isUnprotected = this.reflector.get<boolean>(
+      META_UNPROTECTED,
+      context.getHandler(),
+    );
+
+    // If unprotected is set skip Keycloak authentication
+    if (isUnprotected) {
+      return true;
+    }
+
+    const request = context.switchToHttp().getRequest();
+    const jwt =
+      this.extractJwtFromCookie(request.cookies) ??
+      this.extractJwt(request.headers);
+
+    try {
+      const result = await this.keycloak.grantManager.validateAccessToken(jwt);
+
+      if (typeof result === 'string') {
+        // Attach user info object
+        request.user = await this.keycloak.grantManager.userInfo(jwt);
+        // Attach raw access token JWT extracted from bearer/cookie
+        request.accessTokenJWT = jwt;
+        return true;
+      }
+    } catch (ex) {
+      console.error(`validateAccessToken Error: `, ex);
+    }
+
+    throw new UnauthorizedException();
+  }
+
+  extractJwt(headers: { [key: string]: string }) {
+    if (!headers.authorization) {
+      throw new UnauthorizedException();
+    }
+
+    const auth = headers.authorization.split(' ');
+
+    // We only allow bearer
+    if (auth[0].toLowerCase() !== 'bearer') {
+      throw new UnauthorizedException();
+    }
+
+    return auth[1];
+  }
+
+  extractJwtFromCookie(cookies: { [key: string]: string }) {
+    return cookies && cookies[this.keycloakOpts.cookieKey] || cookies && cookies.KEYCLOAK_JWT;
+  }
+}